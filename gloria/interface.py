--- conflicted
+++ resolved
@@ -1126,30 +1126,7 @@
             keyed by ``[fit]``. If *None* (default), TOML configuration is
             skipped. TOML configuration precedes model settings saved in
             ``self._config`` as well as default settings.
-<<<<<<< HEAD
-
-        **kwargs : dict, optional
-            Additional keyword arguments to configure the model fitting:
-
-            - **optimize_mode** (`str`, default: ``"MAP"``): If ``"MAP"``, the
-              optimization yields the Maximum A Posteriori estimation; if
-              ``"MLE"``, it yields a Maximum Likelihood estimation.
-            - **sample** (`bool`, default: ``True``): If ``True``, the
-              optimization is followed by sampling over the Laplace
-              approximation around the posterior mode.
-            - **capacity** (`int`, optional): Upper bound used for ``binomial``
-              and ``beta-binomial`` models. Must be ≥ max value in the metric
-              column of ``data``.
-            - **capacity_mode** (`str`, optional): Method used to estimate
-              capacity.
-              Options:
-                - ``"factor"``: max(response) x ``capacity_value``
-                - ``"scale"``: optimize capacity so response
-                  ≈ :math:`N \\times p`
-            - **capacity_value** (`float`, optional): Must be:
-                - ≥ 1 if ``capacity_mode = "factor"``
-                - in :math:`[0, 1]` if ``capacity_mode = "scale"``
-=======
+
         optimize_mode : str, optional
             If ``"MAP"`` (default), the optimization step yiels the Maximum A
             Posteriori estimation, if ``"MLE"`` a Maximum Likehood estimation.
@@ -1175,9 +1152,8 @@
             A value associated with the selected ``capacity_mode``:
             - If ``capacity_mode = "factor"``, ``capacity_value`` must be
               :math:`\\ge` 1
-            - If ``capacity_mode = "factor"``, ``capacity_value`` must be in
+            - If ``capacity_mode = "scale"``, ``capacity_value`` must be in
               :math:`[0,1]`.
->>>>>>> a7eac3d0
 
         Raises
         ------
